--- conflicted
+++ resolved
@@ -23,7 +23,7 @@
 )
 
 const (
-	serviceKey  = "sampleFilterXml"
+	serviceKey = "sampleFilterXml"
 )
 
 func main() {
@@ -43,16 +43,10 @@
 	// like to search for, we'll go ahead and define that now.
 	deviceIDs := []string{"GS1-AC-Drive01"}
 	// 3) This is our pipeline configuration, the collection of functions to
-	// execute everytime an event is triggered.
-<<<<<<< HEAD
+	// execute every time an event is triggered.
 	edgexSdk.SetPipeline(
 		edgexSdk.FilterByDeviceID(deviceIDs),
-		edgexSdk.TransformToXML(),
-=======
-	edgexsdk.SetPipeline(
-		edgexsdk.FilterByDeviceID(deviceIDs),
-		edgexsdk.TransformToJSON(),
->>>>>>> f05e7663
+		edgexSdk.TransformToJSON(),
 		printXMLToConsole,
 	)
 
