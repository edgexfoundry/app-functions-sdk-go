--- conflicted
+++ resolved
@@ -1,11 +1,10 @@
 
-<<<<<<< HEAD
 ![Go](https://github.com/rsdmike/app-functions-sdk-go/workflows/Go/badge.svg)
 
+# Application Functions SDK
+
 Welcome the App Functions SDK for EdgeX. This sdk is meant to provide all the plumbing necessary for developers to get started in processing/transforming/exporting data out of EdgeX. 
-=======
-# Application Functions SDK
->>>>>>> d63d2d0c
+
 
 For documentation please visit https://docs.edgexfoundry.org/1.2/microservices/application/ApplServices/.
 For a list of examples please visit https://docs.edgexfoundry.org/1.2/examples/AppServiceExamples/
